"""__init__
License: BSD 3-Clause License
Copyright (C) 2021, New York University

Copyright note valid unless otherwise stated in individual files.
All rights reserved.
"""

import numpy as np

class SimHead:
    def __init__(self, robot, vicon_name='', with_sliders=True, with_force_plate=False, joint_index=None,
                 measurement_delay_dt=0, control_delay_dt=0, noise_data_std={}):
        self._robot = robot
        self._vicon_name = vicon_name
        self._joint_index = joint_index

        # Define the common sensor values.
        nv = robot.pin_robot.model.nv

        # Get number of joints nj
        if robot.useFixedBase:
            if joint_index is None:
                nj = nv
            else:
                nj = len(joint_index)
        else:
            nj = nv - 6


        self.nj = nj
        self._sensor_joint_positions = np.zeros(nj)
        self._sensor_joint_velocities = np.zeros(nj)
        self._sensor_joint_accelerations = np.zeros(nj)

        self.with_sliders = with_sliders
        if self.with_sliders:
            self._sensor_slider_positions = np.zeros(4)

        # If not fixed base, then assume we have an IMU and a vicon.
        if not robot.useFixedBase:
            # Simulated IMU.
            self._sensor_imu_gyroscope = np.zeros(3)
            self._sensor_imu_accelerometer = np.zeros(3)
            # Utility for vicon class.
            self._sensor__vicon_base_position = np.zeros(7)
            self._sensor__vicon_base_velocity = np.zeros(6)
<<<<<<< HEAD
        # Utility for force plate. 
        self.with_force_plate = with_force_plate
        if self.with_force_plate:
=======
            # Utility for force plate. 
>>>>>>> af686b1b
            self._sensor__force_plate_force = np.zeros((self._robot.nb_ee, 6))
            self._sensor__force_plate_status = np.zeros(self._robot.nb_ee)
        # Controls.
        self._control_ctrl_joint_torques = np.zeros(nj)

        self.update_noise_data(noise_data_std)
        self.update_control_delay(control_delay_dt)
        self.update_measurement_delay(measurement_delay_dt)

    def update_noise_data(self, noise_data_std):
        self._noise_data_std = noise_data_std
        if not 'joint_positions' in noise_data_std:
            self._noise_data_std['joint_positions'] = np.zeros(self.nj)
        if not 'joint_velocities' in noise_data_std:
            self._noise_data_std['base_velocity'] = np.zeros(self.nj)
        if not 'imu_gyroscope' in noise_data_std:
            self._noise_data_std['imu_gyroscope'] = np.zeros(3)
        if not 'imu_accelerometer' in noise_data_std:
            self._noise_data_std['imu_accelerometer'] = np.zeros(3)


    def update_control_delay(self, delay_dt):
        self._fill_history_control = True
        self._ti = 0
        self._control_delay_dt = delay_dt

        length = delay_dt + 1

        self._history_control = {
            'ctrl_joint_torques': np.zeros((length, self.nj))
        }

    def update_measurement_delay(self, delay_dt):
        self._fill_history_measurement = True
        self._ti = 0
        self._measurement_delay_dt = delay_dt

        length = delay_dt + 1

        self._history_measurements = {
            'joint_positions': np.zeros((length, self.nj)),
            'joint_velocities': np.zeros((length, self.nj)),
            'imu_accelerometer': np.zeros((length, 3)),
            'imu_gyroscope': np.zeros((length, 3)), 
        }

    def sample_noise(self, entry):
        noise_var = self._noise_data_std[entry]**2
        return np.random.multivariate_normal(np.zeros_like(noise_var), np.diag(noise_var))

    def read(self):
        q, dq = self._robot.get_state()

        write_idx = self._ti % (self._measurement_delay_dt + 1)
        if self._fill_history_measurement:
            self._fill_history_measurement = False
            write_idx = None
        read_idx = (self._ti + 1) % (self._measurement_delay_dt + 1)

        history = self._history_measurements

        if not self._robot.useFixedBase:
            # Write to the measurement history with noise.
            history['joint_positions'][write_idx] = q[7:]
            history['joint_velocities'][write_idx] = dq[6:]
<<<<<<< HEAD
            if(write_idx==0):
                history['joint_accelerations'][write_idx] = np.zeros_like(dq[6:])
            else:
                history['joint_accelerations'][write_idx] = (dq[6:] - history['joint_velocities'][write_idx-1])/self._measurement_delay_dt
=======
>>>>>>> af686b1b
            history['imu_gyroscope'][write_idx] = self._robot.get_base_imu_angvel()
            history['imu_accelerometer'][write_idx] = self._robot.get_base_imu_linacc() 
            self._sensor_imu_gyroscope[:] = history['imu_gyroscope'][read_idx]
            self._sensor_imu_accelerometer[:] = history['imu_accelerometer'][read_idx]
            self._sensor__vicon_base_position[:] = q[:7]
            self._sensor__vicon_base_velocity[:] = dq[:6]
            # only read forces for free floating for now 
            contact_status, contact_forces = self._robot.end_effector_forces()
            for i, cnt_id in enumerate(self._robot.pinocchio_endeff_ids):
                self._sensor__force_plate_force[i,:] = contact_forces[i][:]
                self._sensor__force_plate_status[i] = contact_status[i] 
        else:
            if self._joint_index:
                history['joint_positions'][write_idx] = q[self._joint_index]
                history['joint_velocities'][write_idx] = dq[self._joint_index]
            else:
                history['joint_positions'][write_idx] = q
                history['joint_velocities'][write_idx] = dq

        self._sensor_joint_positions[:] = history['joint_positions'][read_idx]
        self._sensor_joint_velocities[:] = history['joint_velocities'][read_idx]

        if self.with_sliders:
            for i, l in enumerate(['a', 'b', 'c', 'd']):
                self._sensor_slider_positions[i] = self._robot.get_slider_position(l)

        # Read forces
        if(self.with_force_plate):
            contact_status, contact_forces = self._robot.end_effector_forces()
            for i, cnt_id in enumerate(self._robot.pinocchio_endeff_ids):
                self._sensor__force_plate_force[i,:] = contact_forces[i][:]
                self._sensor__force_plate_status[i] = contact_status[i] 

    def write(self):
        write_idx = self._ti % (self._measurement_delay_dt + 1)
        if self._fill_history_control:
            self._fill_history_control = False
            write_idx = None
        read_idx = (self._ti + 1) % (self._measurement_delay_dt + 1)

        history = self._history_control
        history['ctrl_joint_torques'][write_idx] = self._control_ctrl_joint_torques
        
        self._last_ctrl_joint_torques = history['ctrl_joint_torques'][read_idx]
        self._ti += 1

    def sim_step(self):
        self._robot.send_joint_command(self._last_ctrl_joint_torques)

    def get_sensor(self, sensor_name):
        return self.__dict__['_sensor_' + sensor_name]

    def set_control(self, control_name, value):
        self.__dict__['_control_' + control_name][:] = value

    def reset_state(self, q, dq):
        self._robot.reset_state(q, dq)<|MERGE_RESOLUTION|>--- conflicted
+++ resolved
@@ -45,13 +45,9 @@
             # Utility for vicon class.
             self._sensor__vicon_base_position = np.zeros(7)
             self._sensor__vicon_base_velocity = np.zeros(6)
-<<<<<<< HEAD
         # Utility for force plate. 
         self.with_force_plate = with_force_plate
         if self.with_force_plate:
-=======
-            # Utility for force plate. 
->>>>>>> af686b1b
             self._sensor__force_plate_force = np.zeros((self._robot.nb_ee, 6))
             self._sensor__force_plate_status = np.zeros(self._robot.nb_ee)
         # Controls.
@@ -117,13 +113,10 @@
             # Write to the measurement history with noise.
             history['joint_positions'][write_idx] = q[7:]
             history['joint_velocities'][write_idx] = dq[6:]
-<<<<<<< HEAD
             if(write_idx==0):
                 history['joint_accelerations'][write_idx] = np.zeros_like(dq[6:])
             else:
                 history['joint_accelerations'][write_idx] = (dq[6:] - history['joint_velocities'][write_idx-1])/self._measurement_delay_dt
-=======
->>>>>>> af686b1b
             history['imu_gyroscope'][write_idx] = self._robot.get_base_imu_angvel()
             history['imu_accelerometer'][write_idx] = self._robot.get_base_imu_linacc() 
             self._sensor_imu_gyroscope[:] = history['imu_gyroscope'][read_idx]
